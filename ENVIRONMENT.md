--- conflicted
+++ resolved
@@ -6,7 +6,6 @@
 conda activate deformnet-inference
 ```
 
-<<<<<<< HEAD
 To set up for training using the CUDA backend (NVIDIA GPU):
 ```
 conda env create -f environment-training-cuda.yml
@@ -16,11 +15,6 @@
 To set up for training using the MPS backend (macOS):
 ```
 conda env create -f environment-training-cuda.yml
-=======
-To set up for training:
-```
-conda env create -f environment.yml
->>>>>>> 4e2a6c39
 conda activate deformnet
 ```
 
@@ -79,9 +73,6 @@
 ```
 pip3 install git+https://github.com/pvigier/perlin-numpy
 ```
-<<<<<<< HEAD
-## Compatability
-=======
 
 Optionally, Weights and Biases (`wandb`) may be used for cloud-based training run tracking. To enable it, install the required package with
 ```
@@ -97,17 +88,10 @@
 to your training config.
 
 ## Compatibility
->>>>>>> 4e2a6c39
-
-Our training code currently only supports the CPU and CUDA PyTorch backends. 
 
 Code was tested with:  
 - Windows 10
 - NVidia GTX 1080Ti (GPU)
 - PyTorch 2.2.1  
 - CUDA 12.1 (nvidia driver >=528.33)
-<<<<<<< HEAD
-- Python 3.11
-=======
-- Python 3.11
->>>>>>> 4e2a6c39
+- Python 3.11